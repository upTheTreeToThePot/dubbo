--- conflicted
+++ resolved
@@ -1,486 +1,478 @@
-/*
- * Licensed to the Apache Software Foundation (ASF) under one or more
- * contributor license agreements.  See the NOTICE file distributed with
- * this work for additional information regarding copyright ownership.
- * The ASF licenses this file to You under the Apache License, Version 2.0
- * (the "License"); you may not use this file except in compliance with
- * the License.  You may obtain a copy of the License at
- *
- *     http://www.apache.org/licenses/LICENSE-2.0
- *
- * Unless required by applicable law or agreed to in writing, software
- * distributed under the License is distributed on an "AS IS" BASIS,
- * WITHOUT WARRANTIES OR CONDITIONS OF ANY KIND, either express or implied.
- * See the License for the specific language governing permissions and
- * limitations under the License.
- */
-package org.apache.dubbo.remoting.exchange.codec;
-
-import org.apache.dubbo.common.Version;
-import org.apache.dubbo.common.config.ConfigurationUtils;
-import org.apache.dubbo.common.io.Bytes;
-import org.apache.dubbo.common.io.StreamUtils;
-import org.apache.dubbo.common.logger.Logger;
-import org.apache.dubbo.common.logger.LoggerFactory;
-import org.apache.dubbo.common.serialize.Cleanable;
-import org.apache.dubbo.common.serialize.ObjectInput;
-import org.apache.dubbo.common.serialize.ObjectOutput;
-import org.apache.dubbo.common.serialize.Serialization;
-import org.apache.dubbo.common.utils.StringUtils;
-import org.apache.dubbo.remoting.Channel;
-import org.apache.dubbo.remoting.RemotingException;
-import org.apache.dubbo.remoting.buffer.ChannelBuffer;
-import org.apache.dubbo.remoting.buffer.ChannelBufferInputStream;
-import org.apache.dubbo.remoting.buffer.ChannelBufferOutputStream;
-import org.apache.dubbo.remoting.exchange.Request;
-import org.apache.dubbo.remoting.exchange.Response;
-import org.apache.dubbo.remoting.exchange.support.DefaultFuture;
-import org.apache.dubbo.remoting.telnet.codec.TelnetCodec;
-import org.apache.dubbo.remoting.transport.CodecSupport;
-import org.apache.dubbo.remoting.transport.ExceedPayloadLimitException;
-
-import java.io.ByteArrayInputStream;
-import java.io.IOException;
-import java.io.InputStream;
-
-/**
- * ExchangeCodec.
- */
-public class ExchangeCodec extends TelnetCodec {
-
-    // header length.
-    protected static final int HEADER_LENGTH = 16;
-    // magic header.
-    protected static final short MAGIC = (short) 0xdabb;
-    protected static final byte MAGIC_HIGH = Bytes.short2bytes(MAGIC)[0];
-    protected static final byte MAGIC_LOW = Bytes.short2bytes(MAGIC)[1];
-    // message flag.
-    protected static final byte FLAG_REQUEST = (byte) 0x80;
-    protected static final byte FLAG_TWOWAY = (byte) 0x40;
-    protected static final byte FLAG_EVENT = (byte) 0x20;
-    protected static final int SERIALIZATION_MASK = 0x1f;
-    private static final Logger logger = LoggerFactory.getLogger(ExchangeCodec.class);
-
-    public Short getMagicCode() {
-        return MAGIC;
-    }
-
-    @Override
-    public void encode(Channel channel, ChannelBuffer buffer, Object msg) throws IOException {
-        if (msg instanceof Request) {
-            encodeRequest(channel, buffer, (Request) msg);
-        } else if (msg instanceof Response) {
-            encodeResponse(channel, buffer, (Response) msg);
-        } else {
-            super.encode(channel, buffer, msg);
-        }
-    }
-
-    @Override
-    public Object decode(Channel channel, ChannelBuffer buffer) throws IOException {
-        int readable = buffer.readableBytes();
-        byte[] header = new byte[Math.min(readable, HEADER_LENGTH)];
-        buffer.readBytes(header);
-        return decode(channel, buffer, readable, header);
-    }
-
-    @Override
-    protected Object decode(Channel channel, ChannelBuffer buffer, int readable, byte[] header) throws IOException {
-        // check magic number.
-        if (readable > 0 && header[0] != MAGIC_HIGH
-                || readable > 1 && header[1] != MAGIC_LOW) {
-            int length = header.length;
-            if (header.length < readable) {
-                header = Bytes.copyOf(header, readable);
-                buffer.readBytes(header, length, readable - length);
-            }
-            for (int i = 1; i < header.length - 1; i++) {
-                if (header[i] == MAGIC_HIGH && header[i + 1] == MAGIC_LOW) {
-                    buffer.readerIndex(buffer.readerIndex() - header.length + i);
-                    header = Bytes.copyOf(header, i);
-                    break;
-                }
-            }
-            return super.decode(channel, buffer, readable, header);
-        }
-        // check length.
-        if (readable < HEADER_LENGTH) {
-            return DecodeResult.NEED_MORE_INPUT;
-        }
-
-        // get data length.
-        int len = Bytes.bytes2int(header, 12);
-        checkPayload(channel, len);
-
-        int tt = len + HEADER_LENGTH;
-        if (readable < tt) {
-            return DecodeResult.NEED_MORE_INPUT;
-        }
-
-        // limit input stream.
-        ChannelBufferInputStream is = new ChannelBufferInputStream(buffer, len);
-
-        try {
-            return decodeBody(channel, is, header);
-        } finally {
-            if (is.available() > 0) {
-                try {
-                    if (logger.isWarnEnabled()) {
-                        logger.warn("Skip input stream " + is.available());
-                    }
-                    StreamUtils.skipUnusedStream(is);
-                } catch (IOException e) {
-                    logger.warn(e.getMessage(), e);
-                }
-            }
-        }
-    }
-
-    protected Object decodeBody(Channel channel, InputStream is, byte[] header) throws IOException {
-        byte flag = header[2], proto = (byte) (flag & SERIALIZATION_MASK);
-        // get request id.
-        long id = Bytes.bytes2long(header, 4);
-        if ((flag & FLAG_REQUEST) == 0) {
-            // decode response.
-            Response res = new Response(id);
-            if ((flag & FLAG_EVENT) != 0) {
-                res.setEvent(true);
-            }
-            // get status.
-            byte status = header[3];
-            res.setStatus(status);
-            try {
-                if (status == Response.OK) {
-                    Object data;
-                    if (res.isEvent()) {
-                        byte[] eventPayload = CodecSupport.getPayload(is);
-                        if (CodecSupport.isHeartBeat(eventPayload, proto)) {
-                            // heart beat response data is always null;
-                            data = null;
-                        } else {
-<<<<<<< HEAD
-                            data = decodeEventData(channel, CodecSupport.deserialize(channel.getUrl(), new ByteArrayInputStream(eventPayload), proto));
-=======
-                            data = decodeEventData(channel, CodecSupport.deserialize(channel.getUrl(), new ByteArrayInputStream(eventPayload), proto), eventPayload);
->>>>>>> f0483b80
-                        }
-                    } else {
-                        data = decodeResponseData(channel, CodecSupport.deserialize(channel.getUrl(), is, proto), getRequestData(id));
-                    }
-                    res.setResult(data);
-                } else {
-                    res.setErrorMessage(CodecSupport.deserialize(channel.getUrl(), is, proto).readUTF());
-                }
-            } catch (Throwable t) {
-                res.setStatus(Response.CLIENT_ERROR);
-                res.setErrorMessage(StringUtils.toString(t));
-            }
-            return res;
-        } else {
-            // decode request.
-            Request req = new Request(id);
-            req.setVersion(Version.getProtocolVersion());
-            req.setTwoWay((flag & FLAG_TWOWAY) != 0);
-            if ((flag & FLAG_EVENT) != 0) {
-                req.setEvent(true);
-            }
-            try {
-                Object data;
-                if (req.isEvent()) {
-                    byte[] eventPayload = CodecSupport.getPayload(is);
-                    if (CodecSupport.isHeartBeat(eventPayload, proto)) {
-                        // heart beat response data is always null;
-                        data = null;
-                    } else {
-<<<<<<< HEAD
-                        data = decodeEventData(channel, CodecSupport.deserialize(channel.getUrl(), new ByteArrayInputStream(eventPayload), proto));
-=======
-                        data = decodeEventData(channel, CodecSupport.deserialize(channel.getUrl(), new ByteArrayInputStream(eventPayload), proto), eventPayload);
->>>>>>> f0483b80
-                    }
-                } else {
-                    data = decodeRequestData(channel, CodecSupport.deserialize(channel.getUrl(), is, proto));
-                }
-                req.setData(data);
-            } catch (Throwable t) {
-                // bad request
-                req.setBroken(true);
-                req.setData(t);
-            }
-            return req;
-        }
-    }
-
-    protected Object getRequestData(long id) {
-        DefaultFuture future = DefaultFuture.getFuture(id);
-        if (future == null) {
-            return null;
-        }
-        Request req = future.getRequest();
-        if (req == null) {
-            return null;
-        }
-        return req.getData();
-    }
-
-    protected void encodeRequest(Channel channel, ChannelBuffer buffer, Request req) throws IOException {
-        Serialization serialization = getSerialization(channel, req);
-        // header.
-        byte[] header = new byte[HEADER_LENGTH];
-        // set magic number.
-        Bytes.short2bytes(MAGIC, header);
-
-        // set request and serialization flag.
-        header[2] = (byte) (FLAG_REQUEST | serialization.getContentTypeId());
-
-        if (req.isTwoWay()) {
-            header[2] |= FLAG_TWOWAY;
-        }
-        if (req.isEvent()) {
-            header[2] |= FLAG_EVENT;
-        }
-
-        // set request id.
-        Bytes.long2bytes(req.getId(), header, 4);
-
-        // encode request data.
-        int savedWriteIndex = buffer.writerIndex();
-        buffer.writerIndex(savedWriteIndex + HEADER_LENGTH);
-        ChannelBufferOutputStream bos = new ChannelBufferOutputStream(buffer);
-
-        if (req.isHeartbeat()) {
-            // heartbeat request data is always null
-            bos.write(CodecSupport.getNullBytesOf(serialization));
-        } else {
-            ObjectOutput out = serialization.serialize(channel.getUrl(), bos);
-            if (req.isEvent()) {
-                encodeEventData(channel, out, req.getData());
-            } else {
-                encodeRequestData(channel, out, req.getData(), req.getVersion());
-            }
-            out.flushBuffer();
-            if (out instanceof Cleanable) {
-                ((Cleanable) out).cleanup();
-            }
-        }
-
-        bos.flush();
-        bos.close();
-        int len = bos.writtenBytes();
-        checkPayload(channel, len);
-        Bytes.int2bytes(len, header, 12);
-
-        // write
-        buffer.writerIndex(savedWriteIndex);
-        buffer.writeBytes(header); // write header.
-        buffer.writerIndex(savedWriteIndex + HEADER_LENGTH + len);
-    }
-
-    protected void encodeResponse(Channel channel, ChannelBuffer buffer, Response res) throws IOException {
-        int savedWriteIndex = buffer.writerIndex();
-        try {
-            Serialization serialization = getSerialization(channel, res);
-            // header.
-            byte[] header = new byte[HEADER_LENGTH];
-            // set magic number.
-            Bytes.short2bytes(MAGIC, header);
-            // set request and serialization flag.
-            header[2] = serialization.getContentTypeId();
-            if (res.isHeartbeat()) {
-                header[2] |= FLAG_EVENT;
-            }
-            // set response status.
-            byte status = res.getStatus();
-            header[3] = status;
-            // set request id.
-            Bytes.long2bytes(res.getId(), header, 4);
-
-            buffer.writerIndex(savedWriteIndex + HEADER_LENGTH);
-            ChannelBufferOutputStream bos = new ChannelBufferOutputStream(buffer);
-
-            // encode response data or error message.
-            if (status == Response.OK) {
-                if(res.isHeartbeat()){
-                    // heartbeat response data is always null
-                    bos.write(CodecSupport.getNullBytesOf(serialization));
-                }else {
-                    ObjectOutput out = serialization.serialize(channel.getUrl(), bos);
-                    if (res.isEvent()) {
-                        encodeEventData(channel, out, res.getResult());
-                    } else {
-                        encodeResponseData(channel, out, res.getResult(), res.getVersion());
-                    }
-                    out.flushBuffer();
-                    if (out instanceof Cleanable) {
-                        ((Cleanable) out).cleanup();
-                    }
-                }
-            } else {
-                ObjectOutput out = serialization.serialize(channel.getUrl(), bos);
-                out.writeUTF(res.getErrorMessage());
-                out.flushBuffer();
-                if (out instanceof Cleanable) {
-                    ((Cleanable) out).cleanup();
-                }
-            }
-
-            bos.flush();
-            bos.close();
-
-            int len = bos.writtenBytes();
-            checkPayload(channel, len);
-            Bytes.int2bytes(len, header, 12);
-            // write
-            buffer.writerIndex(savedWriteIndex);
-            buffer.writeBytes(header); // write header.
-            buffer.writerIndex(savedWriteIndex + HEADER_LENGTH + len);
-        } catch (Throwable t) {
-            // clear buffer
-            buffer.writerIndex(savedWriteIndex);
-            // send error message to Consumer, otherwise, Consumer will wait till timeout.
-            if (!res.isEvent() && res.getStatus() != Response.BAD_RESPONSE) {
-                Response r = new Response(res.getId(), res.getVersion());
-                r.setStatus(Response.BAD_RESPONSE);
-
-                if (t instanceof ExceedPayloadLimitException) {
-                    logger.warn(t.getMessage(), t);
-                    try {
-                        r.setErrorMessage(t.getMessage());
-                        channel.send(r);
-                        return;
-                    } catch (RemotingException e) {
-                        logger.warn("Failed to send bad_response info back: " + t.getMessage() + ", cause: " + e.getMessage(), e);
-                    }
-                } else {
-                    // FIXME log error message in Codec and handle in caught() of IoHanndler?
-                    logger.warn("Fail to encode response: " + res + ", send bad_response info instead, cause: " + t.getMessage(), t);
-                    try {
-                        r.setErrorMessage("Failed to send response: " + res + ", cause: " + StringUtils.toString(t));
-                        channel.send(r);
-                        return;
-                    } catch (RemotingException e) {
-                        logger.warn("Failed to send bad_response info back: " + res + ", cause: " + e.getMessage(), e);
-                    }
-                }
-            }
-
-            // Rethrow exception
-            if (t instanceof IOException) {
-                throw (IOException) t;
-            } else if (t instanceof RuntimeException) {
-                throw (RuntimeException) t;
-            } else if (t instanceof Error) {
-                throw (Error) t;
-            } else {
-                throw new RuntimeException(t.getMessage(), t);
-            }
-        }
-    }
-
-    @Override
-    protected Object decodeData(ObjectInput in) throws IOException {
-        return decodeRequestData(in);
-    }
-
-    protected Object decodeRequestData(ObjectInput in) throws IOException {
-        try {
-            return in.readObject();
-        } catch (ClassNotFoundException e) {
-            throw new IOException(StringUtils.toString("Read object failed.", e));
-        }
-    }
-
-    protected Object decodeResponseData(ObjectInput in) throws IOException {
-        try {
-            return in.readObject();
-        } catch (ClassNotFoundException e) {
-            throw new IOException(StringUtils.toString("Read object failed.", e));
-        }
-    }
-
-    @Override
-    protected void encodeData(ObjectOutput out, Object data) throws IOException {
-        encodeRequestData(out, data);
-    }
-
-    private void encodeEventData(ObjectOutput out, Object data) throws IOException {
-        out.writeEvent(data);
-    }
-
-    @Deprecated
-    protected void encodeHeartbeatData(ObjectOutput out, Object data) throws IOException {
-        encodeEventData(out, data);
-    }
-
-    protected void encodeRequestData(ObjectOutput out, Object data) throws IOException {
-        out.writeObject(data);
-    }
-
-    protected void encodeResponseData(ObjectOutput out, Object data) throws IOException {
-        out.writeObject(data);
-    }
-
-    @Override
-    protected Object decodeData(Channel channel, ObjectInput in) throws IOException {
-        return decodeRequestData(channel, in);
-    }
-
-    protected Object decodeEventData(Channel channel, ObjectInput in, byte[] eventBytes) throws IOException {
-        try {
-            if (eventBytes != null) {
-                int dataLen = eventBytes.length;
-                int threshold = ConfigurationUtils.getSystemConfiguration().getInt("deserialization.event.size", 50);
-                if (dataLen > threshold) {
-                    throw new IllegalArgumentException("Event data too long, actual size " + dataLen + ", threshold " + threshold + " rejected for security consideration.");
-                }
-            }
-            return in.readEvent();
-        } catch (IOException | ClassNotFoundException e) {
-            throw new IOException(StringUtils.toString("Decode dubbo protocol event failed.", e));
-        }
-    }
-
-    protected Object decodeRequestData(Channel channel, ObjectInput in) throws IOException {
-        return decodeRequestData(in);
-    }
-
-    protected Object decodeResponseData(Channel channel, ObjectInput in) throws IOException {
-        return decodeResponseData(in);
-    }
-
-    protected Object decodeResponseData(Channel channel, ObjectInput in, Object requestData) throws IOException {
-        return decodeResponseData(channel, in);
-    }
-
-    @Override
-    protected void encodeData(Channel channel, ObjectOutput out, Object data) throws IOException {
-        encodeRequestData(channel, out, data);
-    }
-
-    private void encodeEventData(Channel channel, ObjectOutput out, Object data) throws IOException {
-        encodeEventData(out, data);
-    }
-
-    @Deprecated
-    protected void encodeHeartbeatData(Channel channel, ObjectOutput out, Object data) throws IOException {
-        encodeHeartbeatData(out, data);
-    }
-
-    protected void encodeRequestData(Channel channel, ObjectOutput out, Object data) throws IOException {
-        encodeRequestData(out, data);
-    }
-
-    protected void encodeResponseData(Channel channel, ObjectOutput out, Object data) throws IOException {
-        encodeResponseData(out, data);
-    }
-
-    protected void encodeRequestData(Channel channel, ObjectOutput out, Object data, String version) throws IOException {
-        encodeRequestData(out, data);
-    }
-
-    protected void encodeResponseData(Channel channel, ObjectOutput out, Object data, String version) throws IOException {
-        encodeResponseData(out, data);
-    }
-
-
-}
+/*
+ * Licensed to the Apache Software Foundation (ASF) under one or more
+ * contributor license agreements.  See the NOTICE file distributed with
+ * this work for additional information regarding copyright ownership.
+ * The ASF licenses this file to You under the Apache License, Version 2.0
+ * (the "License"); you may not use this file except in compliance with
+ * the License.  You may obtain a copy of the License at
+ *
+ *     http://www.apache.org/licenses/LICENSE-2.0
+ *
+ * Unless required by applicable law or agreed to in writing, software
+ * distributed under the License is distributed on an "AS IS" BASIS,
+ * WITHOUT WARRANTIES OR CONDITIONS OF ANY KIND, either express or implied.
+ * See the License for the specific language governing permissions and
+ * limitations under the License.
+ */
+package org.apache.dubbo.remoting.exchange.codec;
+
+import org.apache.dubbo.common.Version;
+import org.apache.dubbo.common.config.ConfigurationUtils;
+import org.apache.dubbo.common.io.Bytes;
+import org.apache.dubbo.common.io.StreamUtils;
+import org.apache.dubbo.common.logger.Logger;
+import org.apache.dubbo.common.logger.LoggerFactory;
+import org.apache.dubbo.common.serialize.Cleanable;
+import org.apache.dubbo.common.serialize.ObjectInput;
+import org.apache.dubbo.common.serialize.ObjectOutput;
+import org.apache.dubbo.common.serialize.Serialization;
+import org.apache.dubbo.common.utils.StringUtils;
+import org.apache.dubbo.remoting.Channel;
+import org.apache.dubbo.remoting.RemotingException;
+import org.apache.dubbo.remoting.buffer.ChannelBuffer;
+import org.apache.dubbo.remoting.buffer.ChannelBufferInputStream;
+import org.apache.dubbo.remoting.buffer.ChannelBufferOutputStream;
+import org.apache.dubbo.remoting.exchange.Request;
+import org.apache.dubbo.remoting.exchange.Response;
+import org.apache.dubbo.remoting.exchange.support.DefaultFuture;
+import org.apache.dubbo.remoting.telnet.codec.TelnetCodec;
+import org.apache.dubbo.remoting.transport.CodecSupport;
+import org.apache.dubbo.remoting.transport.ExceedPayloadLimitException;
+
+import java.io.ByteArrayInputStream;
+import java.io.IOException;
+import java.io.InputStream;
+
+/**
+ * ExchangeCodec.
+ */
+public class ExchangeCodec extends TelnetCodec {
+
+    // header length.
+    protected static final int HEADER_LENGTH = 16;
+    // magic header.
+    protected static final short MAGIC = (short) 0xdabb;
+    protected static final byte MAGIC_HIGH = Bytes.short2bytes(MAGIC)[0];
+    protected static final byte MAGIC_LOW = Bytes.short2bytes(MAGIC)[1];
+    // message flag.
+    protected static final byte FLAG_REQUEST = (byte) 0x80;
+    protected static final byte FLAG_TWOWAY = (byte) 0x40;
+    protected static final byte FLAG_EVENT = (byte) 0x20;
+    protected static final int SERIALIZATION_MASK = 0x1f;
+    private static final Logger logger = LoggerFactory.getLogger(ExchangeCodec.class);
+
+    public Short getMagicCode() {
+        return MAGIC;
+    }
+
+    @Override
+    public void encode(Channel channel, ChannelBuffer buffer, Object msg) throws IOException {
+        if (msg instanceof Request) {
+            encodeRequest(channel, buffer, (Request) msg);
+        } else if (msg instanceof Response) {
+            encodeResponse(channel, buffer, (Response) msg);
+        } else {
+            super.encode(channel, buffer, msg);
+        }
+    }
+
+    @Override
+    public Object decode(Channel channel, ChannelBuffer buffer) throws IOException {
+        int readable = buffer.readableBytes();
+        byte[] header = new byte[Math.min(readable, HEADER_LENGTH)];
+        buffer.readBytes(header);
+        return decode(channel, buffer, readable, header);
+    }
+
+    @Override
+    protected Object decode(Channel channel, ChannelBuffer buffer, int readable, byte[] header) throws IOException {
+        // check magic number.
+        if (readable > 0 && header[0] != MAGIC_HIGH
+                || readable > 1 && header[1] != MAGIC_LOW) {
+            int length = header.length;
+            if (header.length < readable) {
+                header = Bytes.copyOf(header, readable);
+                buffer.readBytes(header, length, readable - length);
+            }
+            for (int i = 1; i < header.length - 1; i++) {
+                if (header[i] == MAGIC_HIGH && header[i + 1] == MAGIC_LOW) {
+                    buffer.readerIndex(buffer.readerIndex() - header.length + i);
+                    header = Bytes.copyOf(header, i);
+                    break;
+                }
+            }
+            return super.decode(channel, buffer, readable, header);
+        }
+        // check length.
+        if (readable < HEADER_LENGTH) {
+            return DecodeResult.NEED_MORE_INPUT;
+        }
+
+        // get data length.
+        int len = Bytes.bytes2int(header, 12);
+        checkPayload(channel, len);
+
+        int tt = len + HEADER_LENGTH;
+        if (readable < tt) {
+            return DecodeResult.NEED_MORE_INPUT;
+        }
+
+        // limit input stream.
+        ChannelBufferInputStream is = new ChannelBufferInputStream(buffer, len);
+
+        try {
+            return decodeBody(channel, is, header);
+        } finally {
+            if (is.available() > 0) {
+                try {
+                    if (logger.isWarnEnabled()) {
+                        logger.warn("Skip input stream " + is.available());
+                    }
+                    StreamUtils.skipUnusedStream(is);
+                } catch (IOException e) {
+                    logger.warn(e.getMessage(), e);
+                }
+            }
+        }
+    }
+
+    protected Object decodeBody(Channel channel, InputStream is, byte[] header) throws IOException {
+        byte flag = header[2], proto = (byte) (flag & SERIALIZATION_MASK);
+        // get request id.
+        long id = Bytes.bytes2long(header, 4);
+        if ((flag & FLAG_REQUEST) == 0) {
+            // decode response.
+            Response res = new Response(id);
+            if ((flag & FLAG_EVENT) != 0) {
+                res.setEvent(true);
+            }
+            // get status.
+            byte status = header[3];
+            res.setStatus(status);
+            try {
+                if (status == Response.OK) {
+                    Object data;
+                    if (res.isEvent()) {
+                        byte[] eventPayload = CodecSupport.getPayload(is);
+                        if (CodecSupport.isHeartBeat(eventPayload, proto)) {
+                            // heart beat response data is always null;
+                            data = null;
+                        } else {
+                            data = decodeEventData(channel, CodecSupport.deserialize(channel.getUrl(), new ByteArrayInputStream(eventPayload), proto), eventPayload);
+                        }
+                    } else {
+                        data = decodeResponseData(channel, CodecSupport.deserialize(channel.getUrl(), is, proto), getRequestData(id));
+                    }
+                    res.setResult(data);
+                } else {
+                    res.setErrorMessage(CodecSupport.deserialize(channel.getUrl(), is, proto).readUTF());
+                }
+            } catch (Throwable t) {
+                res.setStatus(Response.CLIENT_ERROR);
+                res.setErrorMessage(StringUtils.toString(t));
+            }
+            return res;
+        } else {
+            // decode request.
+            Request req = new Request(id);
+            req.setVersion(Version.getProtocolVersion());
+            req.setTwoWay((flag & FLAG_TWOWAY) != 0);
+            if ((flag & FLAG_EVENT) != 0) {
+                req.setEvent(true);
+            }
+            try {
+                Object data;
+                if (req.isEvent()) {
+                    byte[] eventPayload = CodecSupport.getPayload(is);
+                    if (CodecSupport.isHeartBeat(eventPayload, proto)) {
+                        // heart beat response data is always null;
+                        data = null;
+                    } else {
+                        data = decodeEventData(channel, CodecSupport.deserialize(channel.getUrl(), new ByteArrayInputStream(eventPayload), proto), eventPayload);
+                    }
+                } else {
+                    data = decodeRequestData(channel, CodecSupport.deserialize(channel.getUrl(), is, proto));
+                }
+                req.setData(data);
+            } catch (Throwable t) {
+                // bad request
+                req.setBroken(true);
+                req.setData(t);
+            }
+            return req;
+        }
+    }
+
+    protected Object getRequestData(long id) {
+        DefaultFuture future = DefaultFuture.getFuture(id);
+        if (future == null) {
+            return null;
+        }
+        Request req = future.getRequest();
+        if (req == null) {
+            return null;
+        }
+        return req.getData();
+    }
+
+    protected void encodeRequest(Channel channel, ChannelBuffer buffer, Request req) throws IOException {
+        Serialization serialization = getSerialization(channel, req);
+        // header.
+        byte[] header = new byte[HEADER_LENGTH];
+        // set magic number.
+        Bytes.short2bytes(MAGIC, header);
+
+        // set request and serialization flag.
+        header[2] = (byte) (FLAG_REQUEST | serialization.getContentTypeId());
+
+        if (req.isTwoWay()) {
+            header[2] |= FLAG_TWOWAY;
+        }
+        if (req.isEvent()) {
+            header[2] |= FLAG_EVENT;
+        }
+
+        // set request id.
+        Bytes.long2bytes(req.getId(), header, 4);
+
+        // encode request data.
+        int savedWriteIndex = buffer.writerIndex();
+        buffer.writerIndex(savedWriteIndex + HEADER_LENGTH);
+        ChannelBufferOutputStream bos = new ChannelBufferOutputStream(buffer);
+
+        if (req.isHeartbeat()) {
+            // heartbeat request data is always null
+            bos.write(CodecSupport.getNullBytesOf(serialization));
+        } else {
+            ObjectOutput out = serialization.serialize(channel.getUrl(), bos);
+            if (req.isEvent()) {
+                encodeEventData(channel, out, req.getData());
+            } else {
+                encodeRequestData(channel, out, req.getData(), req.getVersion());
+            }
+            out.flushBuffer();
+            if (out instanceof Cleanable) {
+                ((Cleanable) out).cleanup();
+            }
+        }
+
+        bos.flush();
+        bos.close();
+        int len = bos.writtenBytes();
+        checkPayload(channel, len);
+        Bytes.int2bytes(len, header, 12);
+
+        // write
+        buffer.writerIndex(savedWriteIndex);
+        buffer.writeBytes(header); // write header.
+        buffer.writerIndex(savedWriteIndex + HEADER_LENGTH + len);
+    }
+
+    protected void encodeResponse(Channel channel, ChannelBuffer buffer, Response res) throws IOException {
+        int savedWriteIndex = buffer.writerIndex();
+        try {
+            Serialization serialization = getSerialization(channel, res);
+            // header.
+            byte[] header = new byte[HEADER_LENGTH];
+            // set magic number.
+            Bytes.short2bytes(MAGIC, header);
+            // set request and serialization flag.
+            header[2] = serialization.getContentTypeId();
+            if (res.isHeartbeat()) {
+                header[2] |= FLAG_EVENT;
+            }
+            // set response status.
+            byte status = res.getStatus();
+            header[3] = status;
+            // set request id.
+            Bytes.long2bytes(res.getId(), header, 4);
+
+            buffer.writerIndex(savedWriteIndex + HEADER_LENGTH);
+            ChannelBufferOutputStream bos = new ChannelBufferOutputStream(buffer);
+
+            // encode response data or error message.
+            if (status == Response.OK) {
+                if(res.isHeartbeat()){
+                    // heartbeat response data is always null
+                    bos.write(CodecSupport.getNullBytesOf(serialization));
+                }else {
+                    ObjectOutput out = serialization.serialize(channel.getUrl(), bos);
+                    if (res.isEvent()) {
+                        encodeEventData(channel, out, res.getResult());
+                    } else {
+                        encodeResponseData(channel, out, res.getResult(), res.getVersion());
+                    }
+                    out.flushBuffer();
+                    if (out instanceof Cleanable) {
+                        ((Cleanable) out).cleanup();
+                    }
+                }
+            } else {
+                ObjectOutput out = serialization.serialize(channel.getUrl(), bos);
+                out.writeUTF(res.getErrorMessage());
+                out.flushBuffer();
+                if (out instanceof Cleanable) {
+                    ((Cleanable) out).cleanup();
+                }
+            }
+
+            bos.flush();
+            bos.close();
+
+            int len = bos.writtenBytes();
+            checkPayload(channel, len);
+            Bytes.int2bytes(len, header, 12);
+            // write
+            buffer.writerIndex(savedWriteIndex);
+            buffer.writeBytes(header); // write header.
+            buffer.writerIndex(savedWriteIndex + HEADER_LENGTH + len);
+        } catch (Throwable t) {
+            // clear buffer
+            buffer.writerIndex(savedWriteIndex);
+            // send error message to Consumer, otherwise, Consumer will wait till timeout.
+            if (!res.isEvent() && res.getStatus() != Response.BAD_RESPONSE) {
+                Response r = new Response(res.getId(), res.getVersion());
+                r.setStatus(Response.BAD_RESPONSE);
+
+                if (t instanceof ExceedPayloadLimitException) {
+                    logger.warn(t.getMessage(), t);
+                    try {
+                        r.setErrorMessage(t.getMessage());
+                        channel.send(r);
+                        return;
+                    } catch (RemotingException e) {
+                        logger.warn("Failed to send bad_response info back: " + t.getMessage() + ", cause: " + e.getMessage(), e);
+                    }
+                } else {
+                    // FIXME log error message in Codec and handle in caught() of IoHanndler?
+                    logger.warn("Fail to encode response: " + res + ", send bad_response info instead, cause: " + t.getMessage(), t);
+                    try {
+                        r.setErrorMessage("Failed to send response: " + res + ", cause: " + StringUtils.toString(t));
+                        channel.send(r);
+                        return;
+                    } catch (RemotingException e) {
+                        logger.warn("Failed to send bad_response info back: " + res + ", cause: " + e.getMessage(), e);
+                    }
+                }
+            }
+
+            // Rethrow exception
+            if (t instanceof IOException) {
+                throw (IOException) t;
+            } else if (t instanceof RuntimeException) {
+                throw (RuntimeException) t;
+            } else if (t instanceof Error) {
+                throw (Error) t;
+            } else {
+                throw new RuntimeException(t.getMessage(), t);
+            }
+        }
+    }
+
+    @Override
+    protected Object decodeData(ObjectInput in) throws IOException {
+        return decodeRequestData(in);
+    }
+
+    protected Object decodeRequestData(ObjectInput in) throws IOException {
+        try {
+            return in.readObject();
+        } catch (ClassNotFoundException e) {
+            throw new IOException(StringUtils.toString("Read object failed.", e));
+        }
+    }
+
+    protected Object decodeResponseData(ObjectInput in) throws IOException {
+        try {
+            return in.readObject();
+        } catch (ClassNotFoundException e) {
+            throw new IOException(StringUtils.toString("Read object failed.", e));
+        }
+    }
+
+    @Override
+    protected void encodeData(ObjectOutput out, Object data) throws IOException {
+        encodeRequestData(out, data);
+    }
+
+    private void encodeEventData(ObjectOutput out, Object data) throws IOException {
+        out.writeEvent(data);
+    }
+
+    @Deprecated
+    protected void encodeHeartbeatData(ObjectOutput out, Object data) throws IOException {
+        encodeEventData(out, data);
+    }
+
+    protected void encodeRequestData(ObjectOutput out, Object data) throws IOException {
+        out.writeObject(data);
+    }
+
+    protected void encodeResponseData(ObjectOutput out, Object data) throws IOException {
+        out.writeObject(data);
+    }
+
+    @Override
+    protected Object decodeData(Channel channel, ObjectInput in) throws IOException {
+        return decodeRequestData(channel, in);
+    }
+
+    protected Object decodeEventData(Channel channel, ObjectInput in, byte[] eventBytes) throws IOException {
+        try {
+            if (eventBytes != null) {
+                int dataLen = eventBytes.length;
+                int threshold = ConfigurationUtils.getSystemConfiguration().getInt("deserialization.event.size", 50);
+                if (dataLen > threshold) {
+                    throw new IllegalArgumentException("Event data too long, actual size " + dataLen + ", threshold " + threshold + " rejected for security consideration.");
+                }
+            }
+            return in.readEvent();
+        } catch (IOException | ClassNotFoundException e) {
+            throw new IOException(StringUtils.toString("Decode dubbo protocol event failed.", e));
+        }
+    }
+
+    protected Object decodeRequestData(Channel channel, ObjectInput in) throws IOException {
+        return decodeRequestData(in);
+    }
+
+    protected Object decodeResponseData(Channel channel, ObjectInput in) throws IOException {
+        return decodeResponseData(in);
+    }
+
+    protected Object decodeResponseData(Channel channel, ObjectInput in, Object requestData) throws IOException {
+        return decodeResponseData(channel, in);
+    }
+
+    @Override
+    protected void encodeData(Channel channel, ObjectOutput out, Object data) throws IOException {
+        encodeRequestData(channel, out, data);
+    }
+
+    private void encodeEventData(Channel channel, ObjectOutput out, Object data) throws IOException {
+        encodeEventData(out, data);
+    }
+
+    @Deprecated
+    protected void encodeHeartbeatData(Channel channel, ObjectOutput out, Object data) throws IOException {
+        encodeHeartbeatData(out, data);
+    }
+
+    protected void encodeRequestData(Channel channel, ObjectOutput out, Object data) throws IOException {
+        encodeRequestData(out, data);
+    }
+
+    protected void encodeResponseData(Channel channel, ObjectOutput out, Object data) throws IOException {
+        encodeResponseData(out, data);
+    }
+
+    protected void encodeRequestData(Channel channel, ObjectOutput out, Object data, String version) throws IOException {
+        encodeRequestData(out, data);
+    }
+
+    protected void encodeResponseData(Channel channel, ObjectOutput out, Object data, String version) throws IOException {
+        encodeResponseData(out, data);
+    }
+
+
+}