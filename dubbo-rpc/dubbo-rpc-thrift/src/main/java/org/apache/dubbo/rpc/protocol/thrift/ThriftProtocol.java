--- conflicted
+++ resolved
@@ -20,7 +20,6 @@
 import org.apache.dubbo.common.config.ConfigurationUtils;
 import org.apache.dubbo.common.extension.ExtensionLoader;
 import org.apache.dubbo.remoting.Channel;
-import org.apache.dubbo.remoting.Constants;
 import org.apache.dubbo.remoting.RemotingException;
 import org.apache.dubbo.remoting.Transporter;
 import org.apache.dubbo.remoting.exchange.ExchangeChannel;
@@ -45,13 +44,10 @@
 import java.util.concurrent.ConcurrentMap;
 import java.util.function.Function;
 
-<<<<<<< HEAD
 import static org.apache.dubbo.common.constants.CommonConstants.PATH_KEY;
 import static org.apache.dubbo.remoting.Constants.CONNECTIONS_KEY;
 import static org.apache.dubbo.rpc.Constants.IS_SERVER_KEY;
 
-=======
->>>>>>> 8e624056
 /**
  * @since 2.7.0, use https://github.com/dubbo/dubbo-rpc-native-thrift instead
  */
@@ -73,11 +69,7 @@
 
             if (msg instanceof Invocation) {
                 Invocation inv = (Invocation) msg;
-<<<<<<< HEAD
-                String path = inv.getAttachments().get(PATH_KEY);
-=======
-                String path = (String) inv.getAttachments().get(Constants.PATH_KEY);
->>>>>>> 8e624056
+                String path = (String) inv.getAttachments().get(PATH_KEY);
                 String serviceKey = serviceKey(channel.getLocalAddress().getPort(),
                         path, null, null);
                 DubboExporter<?> exporter = (DubboExporter<?>) exporterMap.get(serviceKey);
@@ -171,11 +163,7 @@
     } // ~ end of method destroy
 
     @Override
-<<<<<<< HEAD
     protected <T> Invoker<T> protocolBindingRefer(Class<T> type, URL url) throws RpcException {
-=======
-    protected <T> Invoker<T> doRefer(Class<T> type, URL url) throws RpcException {
->>>>>>> 8e624056
 
         ThriftInvoker<T> invoker = new ThriftInvoker<T>(type, url, getClients(url), invokers);
 
