--- conflicted
+++ resolved
@@ -24,10 +24,7 @@
 
 import java.net.InetSocketAddress;
 import java.util.concurrent.CompletableFuture;
-<<<<<<< HEAD
-=======
 import java.util.concurrent.ExecutorService;
->>>>>>> 8e624056
 
 public class MockChannel implements ExchangeChannel {
 
@@ -94,8 +91,6 @@
     }
 
     public CompletableFuture<Object> request(Object request, int timeout) throws RemotingException {
-<<<<<<< HEAD
-=======
         return null;
     }
 
@@ -106,7 +101,6 @@
 
     @Override
     public CompletableFuture<Object> request(Object request, int timeout, ExecutorService executor) throws RemotingException {
->>>>>>> 8e624056
         return null;
     }
 
